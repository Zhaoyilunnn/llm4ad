# This file is part of the LLM4AD project (https://github.com/Optima-CityU/llm4ad).
# Last Revision: 2025/2/16
#
# ------------------------------- Copyright --------------------------------
# Copyright (c) 2025 Optima Group.
# 
# Permission is granted to use the LLM4AD platform for research purposes. 
# All publications, software, or other works that utilize this platform 
# or any part of its codebase must acknowledge the use of "LLM4AD" and 
# cite the following reference:
# 
# Fei Liu, Rui Zhang, Zhuoliang Xie, Rui Sun, Kai Li, Xi Lin, Zhenkun Wang, 
# Zhichao Lu, and Qingfu Zhang, "LLM4AD: A Platform for Algorithm Design 
# with Large Language Model," arXiv preprint arXiv:2412.17287 (2024).
# 
# For inquiries regarding commercial use or licensing, please contact 
# http://www.llm4ad.com/contact.html
# --------------------------------------------------------------------------

from __future__ import annotations

import os
import sys
from typing import Literal, Optional

import pytz
import json
import logging
from threading import Lock
from datetime import datetime

from ...base import Function


class ProfilerBase:
    _num_samples = 0
    _process_start_time = datetime.now(pytz.timezone('Asia/Shanghai'))
    _result_folder = _process_start_time.strftime('%Y%m%d_%H%M%S')

    def __init__(self,
                 log_dir: Optional[str] = None,
                 *,
                 evaluation_name='Problem',
                 method_name='Method',
                 initial_num_samples=0,
                 log_style: Literal['simple', 'complex'] = 'complex',
                 create_random_path=True,
<<<<<<< HEAD
                 num_objs=1,
=======
>>>>>>> 6e2f3b33
                 **kwargs):
        """Base profiler for recording experimental results.
        Args:
            log_dir            : the directory of current run
            evaluation_name    : the name of the evaluation instance (the name of the problem to be solved).
            method_name        : the name of the search method.
            initial_num_samples: the sample order start with `initial_num_samples`.
            create_random_path : create a random log_path according to evaluation_name, method_name, time, ...
        """
        assert log_style in ['simple', 'complex']
        self._num_objs = num_objs

        self.__class__._num_samples = initial_num_samples
        self._log_dir = log_dir
        self._log_style = log_style
        self._cur_best_function = None if self._num_objs < 2 else [None for _ in range(self._num_objs)]
        self._cur_best_program_sample_order = None if self._num_objs < 2 else [None for _ in range(self._num_objs)]
        self._cur_best_program_score = float('-inf') if self._num_objs < 2 else [float('-inf') for _ in range(self._num_objs)]
        self._evaluate_success_program_num = 0
        self._evaluate_failed_program_num = 0
        self._tot_sample_time = 0
        self._tot_evaluate_time = 0

        self._evaluation_name = evaluation_name
        self._method_name = method_name
        self._parameters = None
        self._logger_txt = logging.getLogger('root')

        if create_random_path:
            self._log_dir = os.path.join(
                log_dir,
                self.__class__._result_folder + '_' +
                self._evaluation_name + '_' +
                self._method_name
            )
        else:
            self._log_dir = log_dir

        # lock for multi-thread invoking self.register_function(...)
        self._register_function_lock = Lock()

    def record_parameters(self, llm, prob, method):
        self._parameters = [llm, prob, method]
        self._create_log_path()

    def register_function(self, function: Function, *, resume_mode=False):
        """Record an obtained function.
        """
<<<<<<< HEAD
        if self._num_objs < 2:
            try:
                self._register_function_lock.acquire()
                self.__class__._num_samples += 1
                self._record_and_print_verbose(function, resume_mode=resume_mode)
                self._write_json(function)
            finally:
                self._register_function_lock.release()
        else:
            try:
                self._register_function_lock.acquire()
                self.__class__._num_samples += 1
                self._record_and_print_verbose(function, resume_mode=resume_mode)
                self._write_json(function)
            finally:
                self._register_function_lock.release()

=======
        try:
            self._register_function_lock.acquire()
            self.__class__._num_samples += 1
            self._record_and_print_verbose(function, resume_mode=resume_mode)
            self._write_json(function)
        finally:
            self._register_function_lock.release()
>>>>>>> 6e2f3b33

    def finish(self):
        pass

    def get_logger(self):
        pass

    def resume(self, *args, **kwargs):
        pass

    def _write_json(self, function: Function, *, record_type: Literal['history', 'best'] = 'history', record_sep=200):
        """Write function data to a JSON file.
        Args:
            function   : The function object containing score and string representation.
            record_type: Type of record, 'history' or 'best'. Defaults to 'history'.
            record_sep : Separator for history records. Defaults to 200.
        """
        if not self._log_dir:
            return

        sample_order = getattr(self.__class__, '_num_samples', 0)
        content = {
            'sample_order': sample_order,
            'function': str(function),
            'score': function.score
        }

        if record_type == 'history':
            lower_bound = (sample_order // record_sep) * record_sep
            upper_bound = lower_bound + record_sep
            filename = f'samples_{lower_bound}~{upper_bound}.json'
        else:
            filename = 'samples_best.json'

        path = os.path.join(self._samples_json_dir, filename)

        try:
            with open(path, 'r') as json_file:
                data = json.load(json_file)
        except (FileNotFoundError, json.JSONDecodeError):
            data = []

        data.append(content)

        with open(path, 'w') as json_file:
            json.dump(data, json_file, indent=4)

    def _record_and_print_verbose(self, function, *, resume_mode=False):
        function_str = str(function).strip('\n')
        sample_time = function.sample_time
        evaluate_time = function.evaluate_time
        score = function.score

        # update best function
        if self._num_objs < 2:
            if score is not None and score > self._cur_best_program_score:
                self._cur_best_function = function
                self._cur_best_program_score = score
                self._cur_best_program_sample_order = self.__class__._num_samples
                self._write_json(function, record_type='best')
        else:
            if score is not None:
                for i in range(self._num_objs):
                    if score[i] > self._cur_best_program_score[i]:
                        self._cur_best_function[i] = function
                        self._cur_best_program_score[i] = score[i]
                        self._cur_best_program_sample_order[i] = self.__class__._num_samples
                        self._write_json(function, record_type='best')

        if not resume_mode:
            # log attributes of the function
            if self._log_style == 'complex':
                print(f'================= Evaluated Function =================')
                print(f'{function_str}')
                print(f'------------------------------------------------------')
                print(f'Score        : {str(score)}')
                print(f'Sample time  : {str(sample_time)}')
                print(f'Evaluate time: {str(evaluate_time)}')
                print(f'Sample orders: {str(self.__class__._num_samples)}')
                print(f'------------------------------------------------------')
                print(f'Current best score: {self._cur_best_program_score}')
                print(f'======================================================\n')
            else:
                if score is None:
                    if self._num_objs < 2:
                        print(f'Sample{self.__class__._num_samples}: Score=None    Cur_Best_Score={self._cur_best_program_score: .3f}')
                    else:
                        print(
                            f'Sample{self.__class__._num_samples}: Score=None    Cur_Best_Score=[{self._cur_best_program_score[0]: .3f}, {self._cur_best_program_score[1]: .3f}]')
                else:
<<<<<<< HEAD
                    if self._num_objs < 2:
                        print(f'Sample{self.__class__._num_samples}: Score={score: .3f}     Cur_Best_Score={self._cur_best_program_score: .3f}')
                    else: # TODO: MEoH: only support 2 objs
                        print(f'Sample{self.__class__._num_samples}: Score=[{score[0]: .3f}, {score[1]: .3f}]     Cur_Best_Score=[{self._cur_best_program_score[0]: .3f}, {self._cur_best_program_score[1]: .3f}]')
=======
                    print(f'Sample{self.__class__._num_samples}: Score={score: .3f}    Cur_Best_Score={self._cur_best_program_score: .3f}')
>>>>>>> 6e2f3b33

        # update statistics about function
        if score is not None:
            self._evaluate_success_program_num += 1
        else:
            self._evaluate_failed_program_num += 1

        if sample_time is not None:
            self._tot_sample_time += sample_time

        if evaluate_time:
            self._tot_evaluate_time += evaluate_time

    def _create_log_path(self):
        self._samples_json_dir = os.path.join(self._log_dir, 'samples')
        os.makedirs(self._log_dir, exist_ok=True)
        os.makedirs(self._samples_json_dir, exist_ok=True)

        file_name = self._log_dir + '/run_log.txt'
        file_mode = 'a' if os.path.isfile(file_name) else 'w'

        self._logger_txt.setLevel(level=logging.INFO)
        formatter = logging.Formatter('[%(asctime)s] %(filename)s(%(lineno)d) : %(message)s', '%Y-%m-%d %H:%M:%S')

        for hdlr in self._logger_txt.handlers[:]:
            self._logger_txt.removeHandler(hdlr)

        # add handler
        fileout = logging.FileHandler(file_name, mode=file_mode)
        fileout.setLevel(logging.INFO)
        fileout.setFormatter(formatter)
        self._logger_txt.addHandler(fileout)
        self._logger_txt.addHandler(logging.StreamHandler(sys.stdout))

        # write initial parameters
        llm = self._parameters[0]
        prob = self._parameters[1]
        method = self._parameters[2]

        self._logger_txt.info('====================================================================')
        self._logger_txt.info('LLM Parameters')
        self._logger_txt.info('--------------------------------------------------------------------')
        self._logger_txt.info(f'  - LLM: {llm.__class__.__name__}')
        for attr, value in llm.__dict__.items():
            if attr not in ['_functions']:
                self._logger_txt.info(f'  - {attr}: {value}')
        self._logger_txt.info('====================================================================')
        self._logger_txt.info('Problem Parameters')
        self._logger_txt.info('--------------------------------------------------------------------')
        self._logger_txt.info(f'  - Problem: {prob.__class__.__name__}')
        for attr, value in prob.__dict__.items():
            if attr not in ['template_program', '_datasets']:
                self._logger_txt.info(f'  - {attr}: {value}')

        self._logger_txt.info('====================================================================')
        self._logger_txt.info('Method Parameters')
        self._logger_txt.info('--------------------------------------------------------------------')
        self._logger_txt.info(f'  - Method: {method.__class__.__name__}')
        for attr, value in method.__dict__.items():
            if attr not in ['llm', '_evaluator', '_profiler', '_template_program_str', '_template_program',
                            '_function_to_evolve', '_population', '_sampler', '_task_description_str']:
                self._logger_txt.info(f'  - {attr}: {value}')

        self._logger_txt.info('=====================================================================')<|MERGE_RESOLUTION|>--- conflicted
+++ resolved
@@ -45,10 +45,7 @@
                  initial_num_samples=0,
                  log_style: Literal['simple', 'complex'] = 'complex',
                  create_random_path=True,
-<<<<<<< HEAD
                  num_objs=1,
-=======
->>>>>>> 6e2f3b33
                  **kwargs):
         """Base profiler for recording experimental results.
         Args:
@@ -97,7 +94,7 @@
     def register_function(self, function: Function, *, resume_mode=False):
         """Record an obtained function.
         """
-<<<<<<< HEAD
+
         if self._num_objs < 2:
             try:
                 self._register_function_lock.acquire()
@@ -115,15 +112,6 @@
             finally:
                 self._register_function_lock.release()
 
-=======
-        try:
-            self._register_function_lock.acquire()
-            self.__class__._num_samples += 1
-            self._record_and_print_verbose(function, resume_mode=resume_mode)
-            self._write_json(function)
-        finally:
-            self._register_function_lock.release()
->>>>>>> 6e2f3b33
 
     def finish(self):
         pass
@@ -214,14 +202,11 @@
                         print(
                             f'Sample{self.__class__._num_samples}: Score=None    Cur_Best_Score=[{self._cur_best_program_score[0]: .3f}, {self._cur_best_program_score[1]: .3f}]')
                 else:
-<<<<<<< HEAD
                     if self._num_objs < 2:
                         print(f'Sample{self.__class__._num_samples}: Score={score: .3f}     Cur_Best_Score={self._cur_best_program_score: .3f}')
                     else: # TODO: MEoH: only support 2 objs
                         print(f'Sample{self.__class__._num_samples}: Score=[{score[0]: .3f}, {score[1]: .3f}]     Cur_Best_Score=[{self._cur_best_program_score[0]: .3f}, {self._cur_best_program_score[1]: .3f}]')
-=======
-                    print(f'Sample{self.__class__._num_samples}: Score={score: .3f}    Cur_Best_Score={self._cur_best_program_score: .3f}')
->>>>>>> 6e2f3b33
+
 
         # update statistics about function
         if score is not None:
